// Copyright 2012 The Rust Project Developers. See the COPYRIGHT
// file at the top-level directory of this distribution and at
// http://rust-lang.org/COPYRIGHT.
//
// Licensed under the Apache License, Version 2.0 <LICENSE-APACHE or
// http://www.apache.org/licenses/LICENSE-2.0> or the MIT license
// <LICENSE-MIT or http://opensource.org/licenses/MIT>, at your
// option. This file may not be copied, modified, or distributed
// except according to those terms.

use c = metadata::common;
use cstore = metadata::cstore;
use driver::session::Session;
use e = metadata::encoder;
use metadata::decoder;
use metadata::encoder;
use metadata::tydecode;
use metadata::tydecode::{DefIdSource, NominalType, TypeWithId, TypeParameter};
use metadata::tyencode;
use middle::freevars::freevar_entry;
use middle::typeck::{method_origin, method_map_entry};
use middle::{ty, typeck, moves};
use middle;
use util::ppaux::ty_to_str;

use std::ebml::reader;
use std::ebml;
use std::serialize;
use std::serialize::{Encoder, Encodable, EncoderHelpers, DecoderHelpers};
use std::serialize::{Decoder, Decodable};
use syntax::ast;
use syntax::ast_map;
use syntax::ast_util::inlined_item_utils;
use syntax::ast_util;
use syntax::codemap::span;
use syntax::codemap;
use syntax::fold::*;
use syntax::fold;
use syntax;
use writer = std::ebml::writer;

#[cfg(test)] use syntax::parse;
#[cfg(test)] use syntax::print::pprust;

// Auxiliary maps of things to be encoded
pub struct Maps {
    root_map: middle::borrowck::root_map,
    method_map: middle::typeck::method_map,
    vtable_map: middle::typeck::vtable_map,
    write_guard_map: middle::borrowck::write_guard_map,
    moves_map: middle::moves::MovesMap,
    capture_map: middle::moves::CaptureMap,
}

struct DecodeContext {
    cdata: @cstore::crate_metadata,
    tcx: ty::ctxt,
    maps: Maps
}

struct ExtendedDecodeContext {
    dcx: @DecodeContext,
    from_id_range: ast_util::id_range,
    to_id_range: ast_util::id_range
}

trait tr {
    fn tr(&self, xcx: @ExtendedDecodeContext) -> Self;
}

trait tr_intern {
    fn tr_intern(&self, xcx: @ExtendedDecodeContext) -> ast::def_id;
}

// ______________________________________________________________________
// Top-level methods.

pub fn encode_inlined_item(ecx: @e::EncodeContext,
                           ebml_w: &mut writer::Encoder,
                           path: &[ast_map::path_elt],
                           ii: ast::inlined_item,
                           maps: Maps) {
    debug!("> Encoding inlined item: %s::%s (%u)",
           ast_map::path_to_str(path, ecx.tcx.sess.parse_sess.interner),
           *ecx.tcx.sess.str_of(ii.ident()),
           ebml_w.writer.tell());

    let id_range = ast_util::compute_id_range_for_inlined_item(&ii);

    ebml_w.start_tag(c::tag_ast as uint);
    id_range.encode(ebml_w);
    encode_ast(ebml_w, simplify_ast(&ii));
    encode_side_tables_for_ii(ecx, maps, ebml_w, &ii);
    ebml_w.end_tag();

    debug!("< Encoded inlined fn: %s::%s (%u)",
           ast_map::path_to_str(path, ecx.tcx.sess.parse_sess.interner),
           *ecx.tcx.sess.str_of(ii.ident()),
           ebml_w.writer.tell());
}

pub fn decode_inlined_item(cdata: @cstore::crate_metadata,
                           tcx: ty::ctxt,
                           maps: Maps,
                           path: ast_map::path,
                           par_doc: ebml::Doc)
                        -> Option<ast::inlined_item> {
    let dcx = @DecodeContext {
        cdata: cdata,
        tcx: tcx,
        maps: maps
    };
    match par_doc.opt_child(c::tag_ast) {
      None => None,
      Some(ast_doc) => {
        debug!("> Decoding inlined fn: %s::?",
               ast_map::path_to_str(path, tcx.sess.parse_sess.interner));
        let mut ast_dsr = reader::Decoder(ast_doc);
        let from_id_range = Decodable::decode(&mut ast_dsr);
        let to_id_range = reserve_id_range(dcx.tcx.sess, from_id_range);
        let xcx = @ExtendedDecodeContext {
            dcx: dcx,
            from_id_range: from_id_range,
            to_id_range: to_id_range
        };
        let raw_ii = decode_ast(ast_doc);
        let ii = renumber_ast(xcx, raw_ii);
        debug!("Fn named: %s", *tcx.sess.str_of(ii.ident()));
        debug!("< Decoded inlined fn: %s::%s",
               ast_map::path_to_str(path, tcx.sess.parse_sess.interner),
               *tcx.sess.str_of(ii.ident()));
        ast_map::map_decoded_item(tcx.sess.diagnostic(),
                                  dcx.tcx.items, path, &ii);
        decode_side_tables(xcx, ast_doc);
        match ii {
          ast::ii_item(i) => {
            debug!(">>> DECODED ITEM >>>\n%s\n<<< DECODED ITEM <<<",
                   syntax::print::pprust::item_to_str(i, tcx.sess.intr()));
          }
          _ => { }
        }
        Some(ii)
      }
    }
}

// ______________________________________________________________________
// Enumerating the IDs which appear in an AST

fn reserve_id_range(sess: Session,
                    from_id_range: ast_util::id_range) -> ast_util::id_range {
    // Handle the case of an empty range:
    if from_id_range.empty() { return from_id_range; }
    let cnt = from_id_range.max - from_id_range.min;
    let to_id_min = sess.parse_sess.next_id;
    let to_id_max = sess.parse_sess.next_id + cnt;
    sess.parse_sess.next_id = to_id_max;
    ast_util::id_range { min: to_id_min, max: to_id_min }
}

pub impl ExtendedDecodeContext {
    fn tr_id(&self, id: ast::node_id) -> ast::node_id {
        /*!
         * Translates an internal id, meaning a node id that is known
         * to refer to some part of the item currently being inlined,
         * such as a local variable or argument.  All naked node-ids
         * that appear in types have this property, since if something
         * might refer to an external item we would use a def-id to
         * allow for the possibility that the item resides in another
         * crate.
         */

        // from_id_range should be non-empty
        assert!(!self.from_id_range.empty());
        (id - self.from_id_range.min + self.to_id_range.min)
    }
    fn tr_def_id(&self, did: ast::def_id) -> ast::def_id {
        /*!
         * Translates an EXTERNAL def-id, converting the crate number
         * from the one used in the encoded data to the current crate
         * numbers..  By external, I mean that it be translated to a
         * reference to the item in its original crate, as opposed to
         * being translated to a reference to the inlined version of
         * the item.  This is typically, but not always, what you
         * want, because most def-ids refer to external things like
         * types or other fns that may or may not be inlined.  Note
         * that even when the inlined function is referencing itself
         * recursively, we would want `tr_def_id` for that
         * reference--- conceptually the function calls the original,
         * non-inlined version, and trans deals with linking that
         * recursive call to the inlined copy.
         *
         * However, there are a *few* cases where def-ids are used but
         * we know that the thing being referenced is in fact *internal*
         * to the item being inlined.  In those cases, you should use
         * `tr_intern_def_id()` below.
         */

        decoder::translate_def_id(self.dcx.cdata, did)
    }
    fn tr_intern_def_id(&self, did: ast::def_id) -> ast::def_id {
        /*!
         * Translates an INTERNAL def-id, meaning a def-id that is
         * known to refer to some part of the item currently being
         * inlined.  In that case, we want to convert the def-id to
         * refer to the current crate and to the new, inlined node-id.
         */

        assert!(did.crate == ast::local_crate);
        ast::def_id { crate: ast::local_crate, node: self.tr_id(did.node) }
    }
    fn tr_span(&self, _span: span) -> span {
        codemap::dummy_sp() // FIXME (#1972): handle span properly
    }
}

impl tr_intern for ast::def_id {
    fn tr_intern(&self, xcx: @ExtendedDecodeContext) -> ast::def_id {
        xcx.tr_intern_def_id(*self)
    }
}

impl tr for ast::def_id {
    fn tr(&self, xcx: @ExtendedDecodeContext) -> ast::def_id {
        xcx.tr_def_id(*self)
    }
}

impl tr for span {
    fn tr(&self, xcx: @ExtendedDecodeContext) -> span {
        xcx.tr_span(*self)
    }
}

trait def_id_encoder_helpers {
    fn emit_def_id(&mut self, did: ast::def_id);
}

impl<S:serialize::Encoder> def_id_encoder_helpers for S {
    fn emit_def_id(&mut self, did: ast::def_id) {
        did.encode(self)
    }
}

trait def_id_decoder_helpers {
    fn read_def_id(&mut self, xcx: @ExtendedDecodeContext) -> ast::def_id;
}

impl<D:serialize::Decoder> def_id_decoder_helpers for D {
    fn read_def_id(&mut self, xcx: @ExtendedDecodeContext) -> ast::def_id {
        let did: ast::def_id = Decodable::decode(self);
        did.tr(xcx)
    }
}

// ______________________________________________________________________
// Encoding and decoding the AST itself
//
// The hard work is done by an autogenerated module astencode_gen.  To
// regenerate astencode_gen, run src/etc/gen-astencode.  It will
// replace astencode_gen with a dummy file and regenerate its
// contents.  If you get compile errors, the dummy file
// remains---resolve the errors and then rerun astencode_gen.
// Annoying, I know, but hopefully only temporary.
//
// When decoding, we have to renumber the AST so that the node ids that
// appear within are disjoint from the node ids in our existing ASTs.
// We also have to adjust the spans: for now we just insert a dummy span,
// but eventually we should add entries to the local codemap as required.

fn encode_ast(ebml_w: &mut writer::Encoder, item: ast::inlined_item) {
    ebml_w.start_tag(c::tag_tree as uint);
    item.encode(ebml_w);
    ebml_w.end_tag();
}

// Produces a simplified copy of the AST which does not include things
// that we do not need to or do not want to export.  For example, we
// do not include any nested items: if these nested items are to be
// inlined, their AST will be exported separately (this only makes
// sense because, in Rust, nested items are independent except for
// their visibility).
//
// As it happens, trans relies on the fact that we do not export
// nested items, as otherwise it would get confused when translating
// inlined items.
fn simplify_ast(ii: &ast::inlined_item) -> ast::inlined_item {
    fn drop_nested_items(blk: &ast::blk_, fld: @fold::ast_fold) -> ast::blk_ {
        let stmts_sans_items = do blk.stmts.filtered |stmt| {
            match stmt.node {
              ast::stmt_expr(_, _) | ast::stmt_semi(_, _) |
              ast::stmt_decl(@codemap::spanned { node: ast::decl_local(_),
                                             span: _}, _) => true,
              ast::stmt_decl(@codemap::spanned { node: ast::decl_item(_),
                                             span: _}, _) => false,
              ast::stmt_mac(*) => fail!(~"unexpanded macro in astencode")
            }
        };
        let blk_sans_items = ast::blk_ {
            view_items: ~[], // I don't know if we need the view_items here,
                             // but it doesn't break tests!
            stmts: stmts_sans_items,
            expr: blk.expr,
            id: blk.id,
            rules: blk.rules
        };
        fold::noop_fold_block(&blk_sans_items, fld)
    }

    let fld = fold::make_fold(@fold::AstFoldFns {
        fold_block: fold::wrap(drop_nested_items),
        .. *fold::default_ast_fold()
    });

    match *ii {
      ast::ii_item(i) => {
        ast::ii_item(fld.fold_item(i).get()) //hack: we're not dropping items
      }
      ast::ii_method(d, m) => {
        ast::ii_method(d, fld.fold_method(m))
      }
      ast::ii_foreign(i) => {
        ast::ii_foreign(fld.fold_foreign_item(i))
      }
    }
}

fn decode_ast(par_doc: ebml::Doc) -> ast::inlined_item {
    let chi_doc = par_doc.get(c::tag_tree as uint);
    let mut d = reader::Decoder(chi_doc);
    Decodable::decode(&mut d)
}

fn renumber_ast(xcx: @ExtendedDecodeContext, ii: ast::inlined_item)
    -> ast::inlined_item {
    let fld = fold::make_fold(@fold::AstFoldFns{
        new_id: |a| xcx.tr_id(a),
        new_span: |a| xcx.tr_span(a),
        .. *fold::default_ast_fold()
    });

    match ii {
      ast::ii_item(i) => {
        ast::ii_item(fld.fold_item(i).get())
      }
      ast::ii_method(d, m) => {
        ast::ii_method(xcx.tr_def_id(d), fld.fold_method(m))
      }
      ast::ii_foreign(i) => {
        ast::ii_foreign(fld.fold_foreign_item(i))
      }
     }
}

// ______________________________________________________________________
// Encoding and decoding of ast::def

fn encode_def(ebml_w: &mut writer::Encoder, def: ast::def) {
    def.encode(ebml_w)
}

fn decode_def(xcx: @ExtendedDecodeContext, doc: ebml::Doc) -> ast::def {
    let mut dsr = reader::Decoder(doc);
    let def: ast::def = Decodable::decode(&mut dsr);
    def.tr(xcx)
}

impl tr for ast::def {
    fn tr(&self, xcx: @ExtendedDecodeContext) -> ast::def {
        match *self {
          ast::def_fn(did, p) => { ast::def_fn(did.tr(xcx), p) }
          ast::def_static_method(did, did2_opt, p) => {
            ast::def_static_method(did.tr(xcx),
                                   did2_opt.map(|did2| did2.tr(xcx)),
                                   p)
          }
          ast::def_self_ty(nid) => { ast::def_self_ty(xcx.tr_id(nid)) }
          ast::def_self(nid, i) => { ast::def_self(xcx.tr_id(nid), i) }
          ast::def_mod(did) => { ast::def_mod(did.tr(xcx)) }
          ast::def_foreign_mod(did) => { ast::def_foreign_mod(did.tr(xcx)) }
          ast::def_const(did) => { ast::def_const(did.tr(xcx)) }
          ast::def_arg(nid, b) => { ast::def_arg(xcx.tr_id(nid), b) }
          ast::def_local(nid, b) => { ast::def_local(xcx.tr_id(nid), b) }
          ast::def_variant(e_did, v_did) => {
            ast::def_variant(e_did.tr(xcx), v_did.tr(xcx))
          }
          ast::def_trait(did) => ast::def_trait(did.tr(xcx)),
          ast::def_ty(did) => ast::def_ty(did.tr(xcx)),
          ast::def_prim_ty(p) => ast::def_prim_ty(p),
          ast::def_ty_param(did, v) => ast::def_ty_param(did.tr(xcx), v),
          ast::def_binding(nid, bm) => ast::def_binding(xcx.tr_id(nid), bm),
          ast::def_use(did) => ast::def_use(did.tr(xcx)),
          ast::def_upvar(nid1, def, nid2, nid3) => {
            ast::def_upvar(xcx.tr_id(nid1),
                           @(*def).tr(xcx),
                           xcx.tr_id(nid2),
                           xcx.tr_id(nid3))
          }
          ast::def_struct(did) => {
            ast::def_struct(did.tr(xcx))
          }
          ast::def_region(nid) => ast::def_region(xcx.tr_id(nid)),
          ast::def_typaram_binder(nid) => {
            ast::def_typaram_binder(xcx.tr_id(nid))
          }
          ast::def_label(nid) => ast::def_label(xcx.tr_id(nid))
        }
    }
}

// ______________________________________________________________________
// Encoding and decoding of adjustment information

impl tr for ty::AutoAdjustment {
    fn tr(&self, xcx: @ExtendedDecodeContext) -> ty::AutoAdjustment {
        match self {
            &ty::AutoAddEnv(r, s) => {
                ty::AutoAddEnv(r.tr(xcx), s)
            }

            &ty::AutoDerefRef(ref adr) => {
                ty::AutoDerefRef(ty::AutoDerefRef {
                    autoderefs: adr.autoderefs,
                    autoref: adr.autoref.map(|ar| ar.tr(xcx)),
                })
            }
        }
    }
}

impl tr for ty::AutoRef {
    fn tr(&self, xcx: @ExtendedDecodeContext) -> ty::AutoRef {
        self.map_region(|r| r.tr(xcx))
    }
}

impl tr for ty::Region {
    fn tr(&self, xcx: @ExtendedDecodeContext) -> ty::Region {
        match *self {
            ty::re_bound(br) => ty::re_bound(br.tr(xcx)),
            ty::re_scope(id) => ty::re_scope(xcx.tr_id(id)),
            ty::re_empty | ty::re_static | ty::re_infer(*) => *self,
            ty::re_free(ref fr) => {
                ty::re_free(ty::FreeRegion {scope_id: xcx.tr_id(fr.scope_id),
                                            bound_region: fr.bound_region.tr(xcx)})
            }
        }
    }
}

impl tr for ty::bound_region {
    fn tr(&self, xcx: @ExtendedDecodeContext) -> ty::bound_region {
        match *self {
            ty::br_anon(_) | ty::br_named(_) | ty::br_self |
            ty::br_fresh(_) => *self,
            ty::br_cap_avoid(id, br) => ty::br_cap_avoid(xcx.tr_id(id),
                                                         @br.tr(xcx))
        }
    }
}

// ______________________________________________________________________
// Encoding and decoding of freevar information

fn encode_freevar_entry(ebml_w: &mut writer::Encoder, fv: @freevar_entry) {
    (*fv).encode(ebml_w)
}

trait ebml_decoder_helper {
    fn read_freevar_entry(&mut self, xcx: @ExtendedDecodeContext)
                          -> freevar_entry;
}

impl ebml_decoder_helper for reader::Decoder {
    fn read_freevar_entry(&mut self, xcx: @ExtendedDecodeContext)
                          -> freevar_entry {
        let fv: freevar_entry = Decodable::decode(self);
        fv.tr(xcx)
    }
}

impl tr for freevar_entry {
    fn tr(&self, xcx: @ExtendedDecodeContext) -> freevar_entry {
        freevar_entry {
            def: self.def.tr(xcx),
            span: self.span.tr(xcx),
        }
    }
}

// ______________________________________________________________________
// Encoding and decoding of CaptureVar information

trait capture_var_helper {
    fn read_capture_var(&mut self, xcx: @ExtendedDecodeContext)
                        -> moves::CaptureVar;
}

impl capture_var_helper for reader::Decoder {
    fn read_capture_var(&mut self, xcx: @ExtendedDecodeContext)
                        -> moves::CaptureVar {
        let cvar: moves::CaptureVar = Decodable::decode(self);
        cvar.tr(xcx)
    }
}

impl tr for moves::CaptureVar {
    fn tr(&self, xcx: @ExtendedDecodeContext) -> moves::CaptureVar {
        moves::CaptureVar {
            def: self.def.tr(xcx),
            span: self.span.tr(xcx),
            mode: self.mode
        }
    }
}

// ______________________________________________________________________
// Encoding and decoding of method_map_entry

trait read_method_map_entry_helper {
    fn read_method_map_entry(&mut self, xcx: @ExtendedDecodeContext)
                             -> method_map_entry;
}

fn encode_method_map_entry(ecx: @e::EncodeContext,
<<<<<<< HEAD
                              ebml_w: &writer::Encoder,
                              mme: method_map_entry) {
    do ebml_w.emit_struct("method_map_entry", 3) {
        do ebml_w.emit_struct_field("self_arg", 0u) {
            ebml_w.emit_arg(ecx, mme.self_arg);
        }
        do ebml_w.emit_struct_field("explicit_self", 2u) {
            mme.explicit_self.encode(ebml_w);
        }
        do ebml_w.emit_struct_field("origin", 1u) {
            mme.origin.encode(ebml_w);
        }
        do ebml_w.emit_struct_field("self_mode", 3) {
=======
                           ebml_w: &mut writer::Encoder,
                           mme: method_map_entry) {
    do ebml_w.emit_struct("method_map_entry", 3) |ebml_w| {
        do ebml_w.emit_struct_field("self_arg", 0u) |ebml_w| {
            ebml_w.emit_arg(ecx, mme.self_arg);
        }
        do ebml_w.emit_struct_field("explicit_self", 2u) |ebml_w| {
            mme.explicit_self.encode(ebml_w);
        }
        do ebml_w.emit_struct_field("origin", 1u) |ebml_w| {
            mme.origin.encode(ebml_w);
        }
        do ebml_w.emit_struct_field("self_mode", 3) |ebml_w| {
>>>>>>> 063851ff
            mme.self_mode.encode(ebml_w);
        }
    }
}

impl read_method_map_entry_helper for reader::Decoder {
<<<<<<< HEAD
    fn read_method_map_entry(&self, xcx: @ExtendedDecodeContext)
        -> method_map_entry {
        do self.read_struct("method_map_entry", 3) {
=======
    fn read_method_map_entry(&mut self, xcx: @ExtendedDecodeContext)
                             -> method_map_entry {
        do self.read_struct("method_map_entry", 3) |this| {
>>>>>>> 063851ff
            method_map_entry {
                self_arg: this.read_struct_field("self_arg", 0, |this| {
                    this.read_arg(xcx)
                }),
                explicit_self: this.read_struct_field("explicit_self",
                                                      2,
                                                      |this| {
                    let self_type: ast::self_ty_ = Decodable::decode(this);
                    self_type
                }),
                origin: this.read_struct_field("origin", 1, |this| {
                    let method_origin: method_origin =
                        Decodable::decode(this);
                    method_origin.tr(xcx)
                }),
                self_mode: this.read_struct_field("self_mode", 3, |this| {
                    let self_mode: ty::SelfMode = Decodable::decode(this);
                    self_mode
                }),
            }
        }
    }
}

impl tr for method_origin {
    fn tr(&self, xcx: @ExtendedDecodeContext) -> method_origin {
        match *self {
          typeck::method_static(did) => {
              typeck::method_static(did.tr(xcx))
          }
          typeck::method_param(ref mp) => {
            typeck::method_param(
                typeck::method_param {
                    trait_id: mp.trait_id.tr(xcx),
                    .. *mp
                }
            )
          }
          typeck::method_trait(did, m, vstore) => {
              typeck::method_trait(did.tr(xcx), m, vstore)
          }
          typeck::method_self(did, m) => {
              typeck::method_self(did.tr(xcx), m)
          }
          typeck::method_super(trait_did, m) => {
              typeck::method_super(trait_did.tr(xcx), m)
          }
        }
    }
}

// ______________________________________________________________________
// Encoding and decoding vtable_res

fn encode_vtable_res(ecx: @e::EncodeContext,
                     ebml_w: &mut writer::Encoder,
                     dr: typeck::vtable_res) {
    // can't autogenerate this code because automatic code of
    // ty::t doesn't work, and there is no way (atm) to have
    // hand-written encoding routines combine with auto-generated
    // ones.  perhaps we should fix this.
    do ebml_w.emit_from_vec(*dr) |ebml_w, vtable_origin| {
        encode_vtable_origin(ecx, ebml_w, vtable_origin)
    }
}

fn encode_vtable_origin(ecx: @e::EncodeContext,
                        ebml_w: &mut writer::Encoder,
                        vtable_origin: &typeck::vtable_origin) {
    do ebml_w.emit_enum(~"vtable_origin") |ebml_w| {
        match *vtable_origin {
          typeck::vtable_static(def_id, ref tys, vtable_res) => {
            do ebml_w.emit_enum_variant(~"vtable_static", 0u, 3u) |ebml_w| {
                do ebml_w.emit_enum_variant_arg(0u) |ebml_w| {
                    ebml_w.emit_def_id(def_id)
                }
                do ebml_w.emit_enum_variant_arg(1u) |ebml_w| {
                    ebml_w.emit_tys(ecx, /*bad*/copy *tys);
                }
                do ebml_w.emit_enum_variant_arg(2u) |ebml_w| {
                    encode_vtable_res(ecx, ebml_w, vtable_res);
                }
            }
          }
          typeck::vtable_param(pn, bn) => {
            do ebml_w.emit_enum_variant(~"vtable_param", 1u, 2u) |ebml_w| {
                do ebml_w.emit_enum_variant_arg(0u) |ebml_w| {
                    ebml_w.emit_uint(pn);
                }
                do ebml_w.emit_enum_variant_arg(1u) |ebml_w| {
                    ebml_w.emit_uint(bn);
                }
            }
          }
        }
    }
}

trait vtable_decoder_helpers {
    fn read_vtable_res(&mut self, xcx: @ExtendedDecodeContext)
                      -> typeck::vtable_res;
    fn read_vtable_origin(&mut self, xcx: @ExtendedDecodeContext)
                          -> typeck::vtable_origin;
}

impl vtable_decoder_helpers for reader::Decoder {
    fn read_vtable_res(&mut self, xcx: @ExtendedDecodeContext)
                      -> typeck::vtable_res {
        @self.read_to_vec(|this| this.read_vtable_origin(xcx))
    }

    fn read_vtable_origin(&mut self, xcx: @ExtendedDecodeContext)
        -> typeck::vtable_origin {
        do self.read_enum("vtable_origin") |this| {
            do this.read_enum_variant(["vtable_static", "vtable_param"])
                    |this, i| {
                match i {
                  0 => {
                    typeck::vtable_static(
                        do this.read_enum_variant_arg(0u) |this| {
                            this.read_def_id(xcx)
                        },
                        do this.read_enum_variant_arg(1u) |this| {
                            this.read_tys(xcx)
                        },
                        do this.read_enum_variant_arg(2u) |this| {
                            this.read_vtable_res(xcx)
                        }
                    )
                  }
                  1 => {
                    typeck::vtable_param(
                        do this.read_enum_variant_arg(0u) |this| {
                            this.read_uint()
                        },
                        do this.read_enum_variant_arg(1u) |this| {
                            this.read_uint()
                        }
                    )
                  }
                  // hard to avoid - user input
                  _ => fail!(~"bad enum variant")
                }
            }
        }
    }
}

// ______________________________________________________________________
// Encoding and decoding the side tables

trait get_ty_str_ctxt {
    fn ty_str_ctxt(@self) -> @tyencode::ctxt;
}

impl get_ty_str_ctxt for e::EncodeContext {
    // IMPLICIT SELF WARNING: fix this!
    fn ty_str_ctxt(@self) -> @tyencode::ctxt {
        @tyencode::ctxt {diag: self.tcx.sess.diagnostic(),
                        ds: e::def_to_str,
                        tcx: self.tcx,
                        reachable: |a| encoder::reachable(self, a),
                        abbrevs: tyencode::ac_use_abbrevs(self.type_abbrevs)}
    }
}

trait ebml_writer_helpers {
<<<<<<< HEAD
    fn emit_arg(&self, ecx: @e::EncodeContext, arg: ty::arg);
    fn emit_ty(&self, ecx: @e::EncodeContext, ty: ty::t);
    fn emit_vstore(&self, ecx: @e::EncodeContext, vstore: ty::vstore);
    fn emit_tys(&self, ecx: @e::EncodeContext, tys: &[ty::t]);
    fn emit_type_param_def(&self,
=======
    fn emit_arg(&mut self, ecx: @e::EncodeContext, arg: ty::arg);
    fn emit_ty(&mut self, ecx: @e::EncodeContext, ty: ty::t);
    fn emit_vstore(&mut self, ecx: @e::EncodeContext, vstore: ty::vstore);
    fn emit_tys(&mut self, ecx: @e::EncodeContext, tys: ~[ty::t]);
    fn emit_type_param_def(&mut self,
>>>>>>> 063851ff
                           ecx: @e::EncodeContext,
                           type_param_def: &ty::TypeParameterDef);
    fn emit_tpbt(&mut self,
                 ecx: @e::EncodeContext,
                 tpbt: ty::ty_param_bounds_and_ty);
}

impl ebml_writer_helpers for writer::Encoder {
    fn emit_ty(&mut self, ecx: @e::EncodeContext, ty: ty::t) {
        do self.emit_opaque |this| {
            e::write_type(ecx, this, ty)
        }
    }

    fn emit_vstore(&mut self, ecx: @e::EncodeContext, vstore: ty::vstore) {
        do self.emit_opaque |this| {
            e::write_vstore(ecx, this, vstore)
        }
    }

    fn emit_arg(&mut self, ecx: @e::EncodeContext, arg: ty::arg) {
        do self.emit_opaque |this| {
            tyencode::enc_arg(this.writer, ecx.ty_str_ctxt(), arg);
        }
    }

<<<<<<< HEAD
    fn emit_tys(&self, ecx: @e::EncodeContext, tys: &[ty::t]) {
        do self.emit_from_vec(tys) |ty| {
            self.emit_ty(ecx, *ty)
=======
    fn emit_tys(&mut self, ecx: @e::EncodeContext, tys: ~[ty::t]) {
        do self.emit_from_vec(tys) |this, ty| {
            this.emit_ty(ecx, *ty)
>>>>>>> 063851ff
        }
    }

    fn emit_type_param_def(&mut self,
                           ecx: @e::EncodeContext,
                           type_param_def: &ty::TypeParameterDef) {
        do self.emit_opaque |this| {
            tyencode::enc_type_param_def(this.writer,
                                         ecx.ty_str_ctxt(),
                                         type_param_def)
        }
    }

<<<<<<< HEAD
    fn emit_tpbt(&self, ecx: @e::EncodeContext,
                 tpbt: ty::ty_param_bounds_and_ty) {
        do self.emit_struct("ty_param_bounds_and_ty", 2) {
            do self.emit_struct_field("generics", 0) {
                do self.emit_struct("Generics", 2) {
                    do self.emit_struct_field("type_param_defs", 0) {
                        do self.emit_from_vec(*tpbt.generics.type_param_defs)
                            |type_param_def|
                        {
                            self.emit_type_param_def(ecx, type_param_def);
                        }
                    }
                    do self.emit_struct_field("region_param", 1) {
                        tpbt.generics.region_param.encode(self);
                    }
                }
            }
            do self.emit_struct_field("ty", 1) {
                self.emit_ty(ecx, tpbt.ty);
=======
    fn emit_tpbt(&mut self,
                 ecx: @e::EncodeContext,
                 tpbt: ty::ty_param_bounds_and_ty) {
        do self.emit_struct("ty_param_bounds_and_ty", 2) |this| {
            do this.emit_struct_field(~"generics", 0) |this| {
                do this.emit_struct("Generics", 2) |this| {
                    do this.emit_struct_field(~"type_param_defs", 0) |this| {
                        do this.emit_from_vec(*tpbt.generics.type_param_defs)
                                |this, type_param_def| {
                            this.emit_type_param_def(ecx, type_param_def);
                        }
                    }
                    do this.emit_struct_field(~"region_param", 1) |this| {
                        tpbt.generics.region_param.encode(this);
                    }
                }
            }
            do this.emit_struct_field(~"ty", 1) |this| {
                this.emit_ty(ecx, tpbt.ty);
>>>>>>> 063851ff
            }
        }
    }
}

trait write_tag_and_id {
    fn tag(&mut self, tag_id: c::astencode_tag, f: &fn(&mut Self));
    fn id(&mut self, id: ast::node_id);
}

impl write_tag_and_id for writer::Encoder {
    fn tag(&mut self,
           tag_id: c::astencode_tag,
           f: &fn(&mut writer::Encoder)) {
        self.start_tag(tag_id as uint);
        f(self);
        self.end_tag();
    }

    fn id(&mut self, id: ast::node_id) {
        self.wr_tagged_u64(c::tag_table_id as uint, id as u64)
    }
}

fn encode_side_tables_for_ii(ecx: @e::EncodeContext,
                             maps: Maps,
                             ebml_w: &mut writer::Encoder,
                             ii: &ast::inlined_item) {
    ebml_w.start_tag(c::tag_table as uint);
    let new_ebml_w = copy *ebml_w;
    ast_util::visit_ids_for_inlined_item(
        ii,
        |id: ast::node_id| {
            // Note: this will cause a copy of ebml_w, which is bad as
            // it is mutable. But I believe it's harmless since we generate
            // balanced EBML.
            let mut new_ebml_w = copy new_ebml_w;
            encode_side_tables_for_id(ecx, maps, &mut new_ebml_w, id)
        });
    ebml_w.end_tag();
}

fn encode_side_tables_for_id(ecx: @e::EncodeContext,
                             maps: Maps,
                             ebml_w: &mut writer::Encoder,
                             id: ast::node_id) {
    let tcx = ecx.tcx;

    debug!("Encoding side tables for id %d", id);

    for tcx.def_map.find(&id).each |def| {
        do ebml_w.tag(c::tag_table_def) |ebml_w| {
            ebml_w.id(id);
            do ebml_w.tag(c::tag_table_val) |ebml_w| {
                (*def).encode(ebml_w)
            }
        }
    }

    for tcx.node_types.find(&(id as uint)).each |&ty| {
        do ebml_w.tag(c::tag_table_node_type) |ebml_w| {
            ebml_w.id(id);
            do ebml_w.tag(c::tag_table_val) |ebml_w| {
                ebml_w.emit_ty(ecx, *ty);
            }
        }
    }

    for tcx.node_type_substs.find(&id).each |tys| {
        do ebml_w.tag(c::tag_table_node_type_subst) |ebml_w| {
            ebml_w.id(id);
<<<<<<< HEAD
            do ebml_w.tag(c::tag_table_val) {
                ebml_w.emit_tys(ecx, **tys)
=======
            do ebml_w.tag(c::tag_table_val) |ebml_w| {
                // FIXME(#5562): removing this copy causes a segfault
                //               before stage2
                ebml_w.emit_tys(ecx, /*bad*/copy **tys)
>>>>>>> 063851ff
            }
        }
    }

    for tcx.freevars.find(&id).each |&fv| {
        do ebml_w.tag(c::tag_table_freevars) |ebml_w| {
            ebml_w.id(id);
            do ebml_w.tag(c::tag_table_val) |ebml_w| {
                do ebml_w.emit_from_vec(**fv) |ebml_w, fv_entry| {
                    encode_freevar_entry(ebml_w, *fv_entry)
                }
            }
        }
    }

    let lid = ast::def_id { crate: ast::local_crate, node: id };
    for tcx.tcache.find(&lid).each |&tpbt| {
        do ebml_w.tag(c::tag_table_tcache) |ebml_w| {
            ebml_w.id(id);
            do ebml_w.tag(c::tag_table_val) |ebml_w| {
                ebml_w.emit_tpbt(ecx, *tpbt);
            }
        }
    }

    for tcx.ty_param_defs.find(&id).each |&type_param_def| {
        do ebml_w.tag(c::tag_table_param_defs) |ebml_w| {
            ebml_w.id(id);
            do ebml_w.tag(c::tag_table_val) |ebml_w| {
                ebml_w.emit_type_param_def(ecx, type_param_def)
            }
        }
    }

<<<<<<< HEAD
=======
    if maps.mutbl_map.contains(&id) {
        do ebml_w.tag(c::tag_table_mutbl) |ebml_w| {
            ebml_w.id(id);
        }
    }

    for maps.last_use_map.find(&id).each |&m| {
        do ebml_w.tag(c::tag_table_last_use) |ebml_w| {
            ebml_w.id(id);
            do ebml_w.tag(c::tag_table_val) |ebml_w| {
                do ebml_w.emit_from_vec(/*bad*/ copy **m) |ebml_w, id| {
                    id.encode(ebml_w);
                }
            }
        }
    }

>>>>>>> 063851ff
    for maps.method_map.find(&id).each |&mme| {
        do ebml_w.tag(c::tag_table_method_map) |ebml_w| {
            ebml_w.id(id);
            do ebml_w.tag(c::tag_table_val) |ebml_w| {
                encode_method_map_entry(ecx, ebml_w, *mme)
            }
        }
    }

    for maps.vtable_map.find(&id).each |&dr| {
        do ebml_w.tag(c::tag_table_vtable_map) |ebml_w| {
            ebml_w.id(id);
            do ebml_w.tag(c::tag_table_val) |ebml_w| {
                encode_vtable_res(ecx, ebml_w, *dr);
            }
        }
    }

    for tcx.adjustments.find(&id).each |adj| {
        do ebml_w.tag(c::tag_table_adjustments) |ebml_w| {
            ebml_w.id(id);
            do ebml_w.tag(c::tag_table_val) |ebml_w| {
                (**adj).encode(ebml_w)
            }
        }
    }

    if maps.moves_map.contains(&id) {
        do ebml_w.tag(c::tag_table_moves_map) |ebml_w| {
            ebml_w.id(id);
        }
    }

    for maps.capture_map.find(&id).each |&cap_vars| {
        do ebml_w.tag(c::tag_table_capture_map) |ebml_w| {
            ebml_w.id(id);
            do ebml_w.tag(c::tag_table_val) |ebml_w| {
                do ebml_w.emit_from_vec(*cap_vars) |ebml_w, cap_var| {
                    cap_var.encode(ebml_w);
                }
            }
        }
    }
}

trait doc_decoder_helpers {
    fn as_int(&self) -> int;
    fn opt_child(&self, tag: c::astencode_tag) -> Option<ebml::Doc>;
}

impl doc_decoder_helpers for ebml::Doc {
    fn as_int(&self) -> int { reader::doc_as_u64(*self) as int }
    fn opt_child(&self, tag: c::astencode_tag) -> Option<ebml::Doc> {
        reader::maybe_get_doc(*self, tag as uint)
    }
}

trait ebml_decoder_decoder_helpers {
    fn read_arg(&mut self, xcx: @ExtendedDecodeContext) -> ty::arg;
    fn read_ty(&mut self, xcx: @ExtendedDecodeContext) -> ty::t;
    fn read_tys(&mut self, xcx: @ExtendedDecodeContext) -> ~[ty::t];
    fn read_type_param_def(&mut self, xcx: @ExtendedDecodeContext)
                           -> ty::TypeParameterDef;
    fn read_ty_param_bounds_and_ty(&mut self, xcx: @ExtendedDecodeContext)
                                -> ty::ty_param_bounds_and_ty;
    fn convert_def_id(&mut self,
                      xcx: @ExtendedDecodeContext,
                      source: DefIdSource,
                      did: ast::def_id)
                      -> ast::def_id;
}

impl ebml_decoder_decoder_helpers for reader::Decoder {
    fn read_arg(&mut self, xcx: @ExtendedDecodeContext) -> ty::arg {
        do self.read_opaque |this, doc| {
            tydecode::parse_arg_data(
                doc.data,
                xcx.dcx.cdata.cnum,
                doc.start,
                xcx.dcx.tcx,
                |s, a| this.convert_def_id(xcx, s, a))
        }
    }

    fn read_ty(&mut self, xcx: @ExtendedDecodeContext) -> ty::t {
        // Note: regions types embed local node ids.  In principle, we
        // should translate these node ids into the new decode
        // context.  However, we do not bother, because region types
        // are not used during trans.

        return do self.read_opaque |this, doc| {
            let ty = tydecode::parse_ty_data(
                doc.data,
                xcx.dcx.cdata.cnum,
                doc.start,
                xcx.dcx.tcx,
                |s, a| this.convert_def_id(xcx, s, a));

            debug!("read_ty(%s) = %s",
                   type_string(doc),
                   ty_to_str(xcx.dcx.tcx, ty));

            ty
        };

        fn type_string(doc: ebml::Doc) -> ~str {
            let mut str = ~"";
            for uint::range(doc.start, doc.end) |i| {
                str::push_char(&mut str, doc.data[i] as char);
            }
            str
        }
    }

    fn read_tys(&mut self, xcx: @ExtendedDecodeContext) -> ~[ty::t] {
        self.read_to_vec(|this| this.read_ty(xcx) )
    }

    fn read_type_param_def(&mut self, xcx: @ExtendedDecodeContext)
                           -> ty::TypeParameterDef {
        do self.read_opaque |this, doc| {
            tydecode::parse_type_param_def_data(
                doc.data,
                doc.start,
                xcx.dcx.cdata.cnum,
                xcx.dcx.tcx,
                |s, a| this.convert_def_id(xcx, s, a))
        }
    }

<<<<<<< HEAD
    fn read_ty_param_bounds_and_ty(&self, xcx: @ExtendedDecodeContext)
        -> ty::ty_param_bounds_and_ty
    {
        do self.read_struct("ty_param_bounds_and_ty", 2) {
            ty::ty_param_bounds_and_ty {
                generics: do self.read_struct("Generics", 2) {
                    ty::Generics {
                        type_param_defs: self.read_struct_field("type_param_defs", 0, || {
                            @self.read_to_vec(|| self.read_type_param_def(xcx))
                        }),
                        region_param: self.read_struct_field(~"region_param", 1, || {
                            Decodable::decode(self)
                        })
=======
    fn read_ty_param_bounds_and_ty(&mut self, xcx: @ExtendedDecodeContext)
                                   -> ty::ty_param_bounds_and_ty {
        do self.read_struct("ty_param_bounds_and_ty", 2) |this| {
            ty::ty_param_bounds_and_ty {
                generics: do this.read_struct_field("generics", 0) |this| {
                    do this.read_struct("Generics", 2) |this| {
                        ty::Generics {
                            type_param_defs:
                                this.read_struct_field("type_param_defs",
                                                       0,
                                                       |this| {
                                    @this.read_to_vec(|this|
                                        this.read_type_param_def(xcx))
                            }),
                            region_param:
                                this.read_struct_field("region_param",
                                                       1,
                                                       |this| {
                                    Decodable::decode(this)
                                })
                        }
>>>>>>> 063851ff
                    }
                },
                ty: this.read_struct_field("ty", 1, |this| {
                    this.read_ty(xcx)
                })
            }
        }
    }

    fn convert_def_id(&mut self,
                      xcx: @ExtendedDecodeContext,
                      source: tydecode::DefIdSource,
                      did: ast::def_id)
                      -> ast::def_id {
        /*!
         *
         * Converts a def-id that appears in a type.  The correct
         * translation will depend on what kind of def-id this is.
         * This is a subtle point: type definitions are not
         * inlined into the current crate, so if the def-id names
         * a nominal type or type alias, then it should be
         * translated to refer to the source crate.
         *
         * However, *type parameters* are cloned along with the function
         * they are attached to.  So we should translate those def-ids
         * to refer to the new, cloned copy of the type parameter.
         */

        let r = match source {
            NominalType | TypeWithId => xcx.tr_def_id(did),
            TypeParameter => xcx.tr_intern_def_id(did)
        };
        debug!("convert_def_id(source=%?, did=%?)=%?", source, did, r);
        return r;
    }
}

fn decode_side_tables(xcx: @ExtendedDecodeContext,
                      ast_doc: ebml::Doc) {
    let dcx = xcx.dcx;
    let tbl_doc = ast_doc.get(c::tag_table as uint);
    for reader::docs(tbl_doc) |tag, entry_doc| {
        let id0 = entry_doc.get(c::tag_table_id as uint).as_int();
        let id = xcx.tr_id(id0);

        debug!(">> Side table document with tag 0x%x \
                found for id %d (orig %d)",
               tag, id, id0);

        if tag == (c::tag_table_moves_map as uint) {
            dcx.maps.moves_map.insert(id);
        } else {
            let val_doc = entry_doc.get(c::tag_table_val as uint);
            let mut val_dsr = reader::Decoder(val_doc);
            let val_dsr = &mut val_dsr;
            if tag == (c::tag_table_def as uint) {
                let def = decode_def(xcx, val_doc);
                dcx.tcx.def_map.insert(id, def);
            } else if tag == (c::tag_table_node_type as uint) {
                let ty = val_dsr.read_ty(xcx);
                debug!("inserting ty for node %?: %s",
                       id, ty_to_str(dcx.tcx, ty));
                dcx.tcx.node_types.insert(id as uint, ty);
            } else if tag == (c::tag_table_node_type_subst as uint) {
                let tys = val_dsr.read_tys(xcx);
                dcx.tcx.node_type_substs.insert(id, tys);
            } else if tag == (c::tag_table_freevars as uint) {
                let fv_info = @val_dsr.read_to_vec(|val_dsr| {
                    @val_dsr.read_freevar_entry(xcx)
                });
                dcx.tcx.freevars.insert(id, fv_info);
            } else if tag == (c::tag_table_tcache as uint) {
                let tpbt = val_dsr.read_ty_param_bounds_and_ty(xcx);
                let lid = ast::def_id { crate: ast::local_crate, node: id };
                dcx.tcx.tcache.insert(lid, tpbt);
            } else if tag == (c::tag_table_param_defs as uint) {
                let bounds = val_dsr.read_type_param_def(xcx);
                dcx.tcx.ty_param_defs.insert(id, bounds);
<<<<<<< HEAD
=======
            } else if tag == (c::tag_table_last_use as uint) {
                let ids = val_dsr.read_to_vec(|val_dsr| {
                    xcx.tr_id(val_dsr.read_int())
                });
                dcx.maps.last_use_map.insert(id, @mut ids);
>>>>>>> 063851ff
            } else if tag == (c::tag_table_method_map as uint) {
                dcx.maps.method_map.insert(
                    id,
                    val_dsr.read_method_map_entry(xcx));
            } else if tag == (c::tag_table_vtable_map as uint) {
                dcx.maps.vtable_map.insert(id,
                                           val_dsr.read_vtable_res(xcx));
            } else if tag == (c::tag_table_adjustments as uint) {
                let adj: @ty::AutoAdjustment = @Decodable::decode(val_dsr);
                adj.tr(xcx);
                dcx.tcx.adjustments.insert(id, adj);
            } else if tag == (c::tag_table_capture_map as uint) {
                let cvars =
                    at_vec::from_owned(
                        val_dsr.read_to_vec(
                            |val_dsr| val_dsr.read_capture_var(xcx)));
                dcx.maps.capture_map.insert(id, cvars);
            } else {
                xcx.dcx.tcx.sess.bug(
                    fmt!("unknown tag found in side tables: %x", tag));
            }
        }

        debug!(">< Side table doc loaded");
    }
}

// ______________________________________________________________________
// Testing of astencode_gen

#[cfg(test)]
fn encode_item_ast(ebml_w: &mut writer::Encoder, item: @ast::item) {
    ebml_w.start_tag(c::tag_tree as uint);
    (*item).encode(ebml_w);
    ebml_w.end_tag();
}

#[cfg(test)]
fn decode_item_ast(par_doc: ebml::Doc) -> @ast::item {
    let chi_doc = par_doc.get(c::tag_tree as uint);
    let mut d = reader::Decoder(chi_doc);
    @Decodable::decode(&mut d)
}

#[cfg(test)]
trait fake_ext_ctxt {
    fn cfg(&self) -> ast::crate_cfg;
    fn parse_sess(&self) -> @mut parse::ParseSess;
    fn call_site(&self) -> span;
    fn ident_of(&self, st: ~str) -> ast::ident;
}

#[cfg(test)]
type fake_session = @mut parse::ParseSess;

#[cfg(test)]
impl fake_ext_ctxt for fake_session {
    fn cfg(&self) -> ast::crate_cfg { ~[] }
    fn parse_sess(&self) -> @mut parse::ParseSess { *self }
    fn call_site(&self) -> span {
        codemap::span {
            lo: codemap::BytePos(0),
            hi: codemap::BytePos(0),
            expn_info: None
        }
    }
    fn ident_of(&self, st: ~str) -> ast::ident {
        self.interner.intern(@st)
    }
}

#[cfg(test)]
fn mk_ctxt() -> @fake_ext_ctxt {
    @parse::new_parse_sess(None) as @fake_ext_ctxt
}

#[cfg(test)]
fn roundtrip(in_item: Option<@ast::item>) {
    use core::io;

    let in_item = in_item.get();
    let bytes = do io::with_bytes_writer |wr| {
        let mut ebml_w = writer::Encoder(wr);
        encode_item_ast(&mut ebml_w, in_item);
    };
    let ebml_doc = reader::Doc(@bytes);
    let out_item = decode_item_ast(ebml_doc);

    assert_eq!(in_item, out_item);
}

#[test]
fn test_basic() {
    let ext_cx = mk_ctxt();
    roundtrip(quote_item!(
        fn foo() {}
    ));
}

#[test]
fn test_smalltalk() {
    let ext_cx = mk_ctxt();
    roundtrip(quote_item!(
        fn foo() -> int { 3 + 4 } // first smalltalk program ever executed.
    ));
}

#[test]
fn test_more() {
    let ext_cx = mk_ctxt();
    roundtrip(quote_item!(
        fn foo(x: uint, y: uint) -> uint {
            let z = x + y;
            return z;
        }
    ));
}

#[test]
fn test_simplification() {
    let ext_cx = mk_ctxt();
    let item_in = ast::ii_item(quote_item!(
        fn new_int_alist<B:Copy>() -> alist<int, B> {
            fn eq_int(&&a: int, &&b: int) -> bool { a == b }
            return alist {eq_fn: eq_int, data: ~[]};
        }
    ).get());
    let item_out = simplify_ast(&item_in);
    let item_exp = ast::ii_item(quote_item!(
        fn new_int_alist<B:Copy>() -> alist<int, B> {
            return alist {eq_fn: eq_int, data: ~[]};
        }
    ).get());
    match (item_out, item_exp) {
      (ast::ii_item(item_out), ast::ii_item(item_exp)) => {
        assert!(pprust::item_to_str(item_out,
                                         ext_cx.parse_sess().interner)
                     == pprust::item_to_str(item_exp,
                                            ext_cx.parse_sess().interner));
      }
      _ => fail!()
    }
}<|MERGE_RESOLUTION|>--- conflicted
+++ resolved
@@ -523,21 +523,6 @@
 }
 
 fn encode_method_map_entry(ecx: @e::EncodeContext,
-<<<<<<< HEAD
-                              ebml_w: &writer::Encoder,
-                              mme: method_map_entry) {
-    do ebml_w.emit_struct("method_map_entry", 3) {
-        do ebml_w.emit_struct_field("self_arg", 0u) {
-            ebml_w.emit_arg(ecx, mme.self_arg);
-        }
-        do ebml_w.emit_struct_field("explicit_self", 2u) {
-            mme.explicit_self.encode(ebml_w);
-        }
-        do ebml_w.emit_struct_field("origin", 1u) {
-            mme.origin.encode(ebml_w);
-        }
-        do ebml_w.emit_struct_field("self_mode", 3) {
-=======
                            ebml_w: &mut writer::Encoder,
                            mme: method_map_entry) {
     do ebml_w.emit_struct("method_map_entry", 3) |ebml_w| {
@@ -551,22 +536,15 @@
             mme.origin.encode(ebml_w);
         }
         do ebml_w.emit_struct_field("self_mode", 3) |ebml_w| {
->>>>>>> 063851ff
             mme.self_mode.encode(ebml_w);
         }
     }
 }
 
 impl read_method_map_entry_helper for reader::Decoder {
-<<<<<<< HEAD
-    fn read_method_map_entry(&self, xcx: @ExtendedDecodeContext)
-        -> method_map_entry {
-        do self.read_struct("method_map_entry", 3) {
-=======
     fn read_method_map_entry(&mut self, xcx: @ExtendedDecodeContext)
                              -> method_map_entry {
         do self.read_struct("method_map_entry", 3) |this| {
->>>>>>> 063851ff
             method_map_entry {
                 self_arg: this.read_struct_field("self_arg", 0, |this| {
                     this.read_arg(xcx)
@@ -734,19 +712,11 @@
 }
 
 trait ebml_writer_helpers {
-<<<<<<< HEAD
-    fn emit_arg(&self, ecx: @e::EncodeContext, arg: ty::arg);
-    fn emit_ty(&self, ecx: @e::EncodeContext, ty: ty::t);
-    fn emit_vstore(&self, ecx: @e::EncodeContext, vstore: ty::vstore);
-    fn emit_tys(&self, ecx: @e::EncodeContext, tys: &[ty::t]);
-    fn emit_type_param_def(&self,
-=======
     fn emit_arg(&mut self, ecx: @e::EncodeContext, arg: ty::arg);
     fn emit_ty(&mut self, ecx: @e::EncodeContext, ty: ty::t);
     fn emit_vstore(&mut self, ecx: @e::EncodeContext, vstore: ty::vstore);
-    fn emit_tys(&mut self, ecx: @e::EncodeContext, tys: ~[ty::t]);
+    fn emit_tys(&mut self, ecx: @e::EncodeContext, tys: &[ty::t]);
     fn emit_type_param_def(&mut self,
->>>>>>> 063851ff
                            ecx: @e::EncodeContext,
                            type_param_def: &ty::TypeParameterDef);
     fn emit_tpbt(&mut self,
@@ -773,15 +743,9 @@
         }
     }
 
-<<<<<<< HEAD
-    fn emit_tys(&self, ecx: @e::EncodeContext, tys: &[ty::t]) {
-        do self.emit_from_vec(tys) |ty| {
-            self.emit_ty(ecx, *ty)
-=======
-    fn emit_tys(&mut self, ecx: @e::EncodeContext, tys: ~[ty::t]) {
+    fn emit_tys(&mut self, ecx: @e::EncodeContext, tys: &[ty::t]) {
         do self.emit_from_vec(tys) |this, ty| {
             this.emit_ty(ecx, *ty)
->>>>>>> 063851ff
         }
     }
 
@@ -795,27 +759,6 @@
         }
     }
 
-<<<<<<< HEAD
-    fn emit_tpbt(&self, ecx: @e::EncodeContext,
-                 tpbt: ty::ty_param_bounds_and_ty) {
-        do self.emit_struct("ty_param_bounds_and_ty", 2) {
-            do self.emit_struct_field("generics", 0) {
-                do self.emit_struct("Generics", 2) {
-                    do self.emit_struct_field("type_param_defs", 0) {
-                        do self.emit_from_vec(*tpbt.generics.type_param_defs)
-                            |type_param_def|
-                        {
-                            self.emit_type_param_def(ecx, type_param_def);
-                        }
-                    }
-                    do self.emit_struct_field("region_param", 1) {
-                        tpbt.generics.region_param.encode(self);
-                    }
-                }
-            }
-            do self.emit_struct_field("ty", 1) {
-                self.emit_ty(ecx, tpbt.ty);
-=======
     fn emit_tpbt(&mut self,
                  ecx: @e::EncodeContext,
                  tpbt: ty::ty_param_bounds_and_ty) {
@@ -835,7 +778,6 @@
             }
             do this.emit_struct_field(~"ty", 1) |this| {
                 this.emit_ty(ecx, tpbt.ty);
->>>>>>> 063851ff
             }
         }
     }
@@ -907,15 +849,8 @@
     for tcx.node_type_substs.find(&id).each |tys| {
         do ebml_w.tag(c::tag_table_node_type_subst) |ebml_w| {
             ebml_w.id(id);
-<<<<<<< HEAD
-            do ebml_w.tag(c::tag_table_val) {
+            do ebml_w.tag(c::tag_table_val) |ebml_w| {
                 ebml_w.emit_tys(ecx, **tys)
-=======
-            do ebml_w.tag(c::tag_table_val) |ebml_w| {
-                // FIXME(#5562): removing this copy causes a segfault
-                //               before stage2
-                ebml_w.emit_tys(ecx, /*bad*/copy **tys)
->>>>>>> 063851ff
             }
         }
     }
@@ -950,26 +885,6 @@
         }
     }
 
-<<<<<<< HEAD
-=======
-    if maps.mutbl_map.contains(&id) {
-        do ebml_w.tag(c::tag_table_mutbl) |ebml_w| {
-            ebml_w.id(id);
-        }
-    }
-
-    for maps.last_use_map.find(&id).each |&m| {
-        do ebml_w.tag(c::tag_table_last_use) |ebml_w| {
-            ebml_w.id(id);
-            do ebml_w.tag(c::tag_table_val) |ebml_w| {
-                do ebml_w.emit_from_vec(/*bad*/ copy **m) |ebml_w, id| {
-                    id.encode(ebml_w);
-                }
-            }
-        }
-    }
-
->>>>>>> 063851ff
     for maps.method_map.find(&id).each |&mme| {
         do ebml_w.tag(c::tag_table_method_map) |ebml_w| {
             ebml_w.id(id);
@@ -1100,21 +1015,6 @@
         }
     }
 
-<<<<<<< HEAD
-    fn read_ty_param_bounds_and_ty(&self, xcx: @ExtendedDecodeContext)
-        -> ty::ty_param_bounds_and_ty
-    {
-        do self.read_struct("ty_param_bounds_and_ty", 2) {
-            ty::ty_param_bounds_and_ty {
-                generics: do self.read_struct("Generics", 2) {
-                    ty::Generics {
-                        type_param_defs: self.read_struct_field("type_param_defs", 0, || {
-                            @self.read_to_vec(|| self.read_type_param_def(xcx))
-                        }),
-                        region_param: self.read_struct_field(~"region_param", 1, || {
-                            Decodable::decode(self)
-                        })
-=======
     fn read_ty_param_bounds_and_ty(&mut self, xcx: @ExtendedDecodeContext)
                                    -> ty::ty_param_bounds_and_ty {
         do self.read_struct("ty_param_bounds_and_ty", 2) |this| {
@@ -1136,7 +1036,6 @@
                                     Decodable::decode(this)
                                 })
                         }
->>>>>>> 063851ff
                     }
                 },
                 ty: this.read_struct_field("ty", 1, |this| {
@@ -1215,14 +1114,6 @@
             } else if tag == (c::tag_table_param_defs as uint) {
                 let bounds = val_dsr.read_type_param_def(xcx);
                 dcx.tcx.ty_param_defs.insert(id, bounds);
-<<<<<<< HEAD
-=======
-            } else if tag == (c::tag_table_last_use as uint) {
-                let ids = val_dsr.read_to_vec(|val_dsr| {
-                    xcx.tr_id(val_dsr.read_int())
-                });
-                dcx.maps.last_use_map.insert(id, @mut ids);
->>>>>>> 063851ff
             } else if tag == (c::tag_table_method_map as uint) {
                 dcx.maps.method_map.insert(
                     id,
